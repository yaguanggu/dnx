// Copyright (c) Microsoft Open Technologies, Inc. All rights reserved.
// Licensed under the Apache License, Version 2.0. See License.txt in the project root for license information.

using System;
using System.Collections.Generic;
using System.Diagnostics;
using System.IO;
using System.Linq;
using System.Reflection;
using System.Reflection.PortableExecutable;
using System.Text;
using Microsoft.CodeAnalysis;
using Microsoft.CodeAnalysis.CSharp;
using Microsoft.CodeAnalysis.Text;
using Microsoft.Framework.Runtime.Caching;
using Microsoft.Framework.Runtime.Common.DependencyInjection;
using Microsoft.Framework.Runtime.Compilation;

namespace Microsoft.Framework.Runtime.Roslyn
{
    public class RoslynCompiler
    {
        private readonly ICache _cache;
        private readonly ICacheContextAccessor _cacheContextAccessor;
        private readonly INamedCacheDependencyProvider _namedDependencyProvider;
        private readonly IAssemblyLoadContextFactory _loadContextFactory;
        private readonly IFileWatcher _watcher;
        private readonly IApplicationEnvironment _environment;
        private readonly IServiceProvider _services;

        public RoslynCompiler(ICache cache,
                              ICacheContextAccessor cacheContextAccessor,
                              INamedCacheDependencyProvider namedDependencyProvider,
                              IAssemblyLoadContextFactory loadContextFactory,
                              IFileWatcher watcher,
                              IApplicationEnvironment environment,
                              IServiceProvider services)
        {
            _cache = cache;
            _cacheContextAccessor = cacheContextAccessor;
            _namedDependencyProvider = namedDependencyProvider;
            _loadContextFactory = loadContextFactory;
            _watcher = watcher;
            _environment = environment;
            _services = services;
        }

        public CompilationContext CompileProject(
            ICompilationProject project,
            ILibraryKey target,
            IEnumerable<IMetadataReference> incomingReferences,
            IEnumerable<ISourceReference> incomingSourceReferences,
            Func<IList<ResourceDescriptor>> resourcesResolver)
        {
            var path = project.ProjectDirectory;
            var name = project.Name;

            var isMainAspect = string.IsNullOrEmpty(target.Aspect);
            var isPreprocessAspect = string.Equals(target.Aspect, "preprocess", StringComparison.OrdinalIgnoreCase);

            if (!string.IsNullOrEmpty(target.Aspect))
            {
                name += "!" + target.Aspect;
            }

            _watcher.WatchProject(path);

            _watcher.WatchFile(project.ProjectFilePath);

            if (_cacheContextAccessor.Current != null)
            {
                _cacheContextAccessor.Current.Monitor(new FileWriteTimeCacheDependency(project.ProjectFilePath));

                if (isMainAspect)
                {
                    // Monitor the trigger {projectName}_BuildOutputs
                    var buildOutputsName = project.Name + "_BuildOutputs";

                    _cacheContextAccessor.Current.Monitor(_namedDependencyProvider.GetNamedDependency(buildOutputsName));
                }

                _cacheContextAccessor.Current.Monitor(_namedDependencyProvider.GetNamedDependency(project.Name + "_Dependencies"));
            }

            var exportedReferences = incomingReferences.Select(ConvertMetadataReference);

            Logger.TraceInformation("[{0}]: Compiling '{1}'", GetType().Name, name);
            var sw = Stopwatch.StartNew();

            var compilationSettings = project.GetCompilerOptions(target.TargetFramework, target.Configuration)
                                             .ToCompilationSettings(target.TargetFramework);

            var sourceFiles = Enumerable.Empty<String>();
            if (isMainAspect)
            {
                sourceFiles = project.Files.SourceFiles;
            }
            else if (isPreprocessAspect)
            {
                sourceFiles = project.Files.PreprocessSourceFiles;
            }

            var parseOptions = new CSharpParseOptions(languageVersion: compilationSettings.LanguageVersion,
                                                      preprocessorSymbols: compilationSettings.Defines);

            IList<SyntaxTree> trees = GetSyntaxTrees(
                project,
                sourceFiles,
                incomingSourceReferences,
                parseOptions,
                isMainAspect);

            var embeddedReferences = incomingReferences.OfType<IMetadataEmbeddedReference>()
                                                       .ToDictionary(a => a.Name, ConvertMetadataReference);

            var references = new List<MetadataReference>();
            references.AddRange(exportedReferences);

            var compilation = CSharpCompilation.Create(
                name,
                trees,
                references,
                compilationSettings.CompilationOptions);

            compilation = ApplyVersionInfo(compilation, project, parseOptions);

            var compilationContext = new CompilationContext(
                compilation,
                project,
                target.TargetFramework,
                target.Configuration,
                () => resourcesResolver()
                    .Select(res => new ResourceDescription(
                        res.Name,
                        res.StreamFactory,
                        isPublic: true))
                    .ToList());

            if (isMainAspect && project.Files.PreprocessSourceFiles.Any())
            {
                try
                {
                    var modules = GetCompileModules(target).Modules;

                    foreach (var m in modules)
                    {
                        compilationContext.Modules.Add(m);
                    }
                }
                catch (Exception ex)
                {
                    var compilationException = ex.InnerException as RoslynCompilationException;

                    if (compilationException != null)
                    {
                        // Add diagnostics from the precompile step
                        foreach (var diag in compilationException.Diagnostics)
                        {
                            compilationContext.Diagnostics.Add(diag);
                        }

                        Logger.TraceError("[{0}]: Failed loading meta assembly '{1}'", GetType().Name, name);
                    }
                    else
                    {
                        Logger.TraceError("[{0}]: Failed loading meta assembly '{1}':\n {2}", GetType().Name, name, ex);
                    }
                }
            }

            if (compilationContext.Modules.Count > 0)
            {
                var precompSw = Stopwatch.StartNew();
                foreach (var module in compilationContext.Modules)
                {
                    module.BeforeCompile(compilationContext);
                }

                precompSw.Stop();
                Logger.TraceInformation("[{0}]: Compile modules ran in in {1}ms", GetType().Name, precompSw.ElapsedMilliseconds);
            }

            sw.Stop();
            Logger.TraceInformation("[{0}]: Compiled '{1}' in {2}ms", GetType().Name, name, sw.ElapsedMilliseconds);

            return compilationContext;
        }

        private CompilationModules GetCompileModules(ILibraryKey target)
        {
            // The only thing that matters is the runtime environment
            // when loading the compilation modules, so use that as the cache key
            var key = Tuple.Create(
                target.Name,
                _environment.RuntimeFramework,
                _environment.Configuration,
                "compilemodules");

            return _cache.Get<CompilationModules>(key, _ =>
            {
                var modules = new List<ICompileModule>();

                var childContext = _loadContextFactory.Create();

                var preprocessAssembly = childContext.Load(target.Name + "!preprocess");

                foreach (var preprocessType in preprocessAssembly.ExportedTypes)
                {
                    if (preprocessType.GetTypeInfo().ImplementedInterfaces.Contains(typeof(ICompileModule)))
                    {
                        var module = (ICompileModule)ActivatorUtilities.CreateInstance(_services, preprocessType);
                        modules.Add(module);
                    }
                }

                // We do this so that the load context is disposed when the cache entry
                // expires
                return new CompilationModules
                {
                    LoadContext = childContext,
                    Modules = modules,
                };
            });
        }

        private static CSharpCompilation ApplyVersionInfo(CSharpCompilation compilation, ICompilationProject project,
            CSharpParseOptions parseOptions)
        {
            const string assemblyFileVersionName = "System.Reflection.AssemblyFileVersionAttribute";
            const string assemblyVersionName = "System.Reflection.AssemblyVersionAttribute";
            const string assemblyInformationalVersion = "System.Reflection.AssemblyInformationalVersionAttribute";
            
            var assemblyAttributes = compilation.Assembly.GetAttributes();

            var foundAssemblyFileVersion = false;
            var foundAssemblyVersion = false;
            var foundAssemblyInformationalVersion = false;

            foreach (var assembly in assemblyAttributes)
            {
                string attributeName = assembly.AttributeClass.ToString();

                if (string.Equals(attributeName, assemblyFileVersionName, StringComparison.Ordinal))
                {
                    foundAssemblyFileVersion = true;
                }
                else if (string.Equals(attributeName, assemblyVersionName, StringComparison.Ordinal))
                {
                    foundAssemblyVersion = true;
                }
                else if (string.Equals(attributeName, assemblyInformationalVersion, StringComparison.Ordinal))
                {
                    foundAssemblyInformationalVersion = true;
                }
            }

            var versionAttributes = new StringBuilder();
            if (!foundAssemblyFileVersion)
            {
                versionAttributes.AppendLine($"[assembly:{assemblyFileVersionName}(\"{project.AssemblyFileVersion}\")]");
            }

            if (!foundAssemblyVersion)
            {
                versionAttributes.AppendLine($"[assembly:{assemblyVersionName}(\"{project.Version.Version}\")]");
            }

            if (!foundAssemblyInformationalVersion)
            {
                versionAttributes.AppendLine($"[assembly:{assemblyInformationalVersion}(\"{project.Version}\")]");
            }

            if (versionAttributes.Length != 0)
            {
                compilation = compilation.AddSyntaxTrees(new[]
                {
<<<<<<< HEAD
                    CSharpSyntaxTree.ParseText("[assembly: System.Reflection.AssemblyVersion(\"" + RemovePrereleaseTag(project.Version) + "\")]", parseOptions),
                    CSharpSyntaxTree.ParseText("[assembly: System.Reflection.AssemblyInformationalVersion(\"" + project.Version + "\")]", parseOptions)
=======
                    CSharpSyntaxTree.ParseText(versionAttributes.ToString(), parseOptions)
>>>>>>> fc65be28
                });
            }

            return compilation;
        }

        private static string RemovePrereleaseTag(string version)
        {
            // Simple reparse of the version string (because we don't want to pull in NuGet stuff
            // here because we're in an old-runtime/new-runtime limbo)

            var dashIdx = version.IndexOf('-');
            if (dashIdx < 0)
            {
                return version;
            }
            else
            {
                return version.Substring(0, dashIdx);
            }
        }

        private IList<SyntaxTree> GetSyntaxTrees(ICompilationProject project,
                                                 IEnumerable<string> sourceFiles,
                                                 IEnumerable<ISourceReference> sourceReferences,
                                                 CSharpParseOptions parseOptions,
                                                 bool isMainAspect)
        {
            var trees = new List<SyntaxTree>();

            var dirs = new HashSet<string>();

            if (isMainAspect)
            {
                dirs.Add(project.ProjectDirectory);
            }

            foreach (var sourcePath in sourceFiles)
            {
                _watcher.WatchFile(sourcePath);

                var syntaxTree = CreateSyntaxTree(sourcePath, parseOptions);

                trees.Add(syntaxTree);
            }

            foreach (var sourceFileReference in sourceReferences.OfType<ISourceFileReference>())
            {
                var sourcePath = sourceFileReference.Path;

                _watcher.WatchFile(sourcePath);

                var syntaxTree = CreateSyntaxTree(sourcePath, parseOptions);

                trees.Add(syntaxTree);
            }

            // Watch all directories
            var ctx = _cacheContextAccessor.Current;

            foreach (var d in dirs)
            {
                ctx.Monitor(new FileWriteTimeCacheDependency(d));

                // TODO: Make the file watcher hand out cache dependencies as well
                _watcher.WatchDirectory(d, ".cs");
            }

            return trees;
        }

        private SyntaxTree CreateSyntaxTree(string sourcePath, CSharpParseOptions parseOptions)
        {
            // The cache key needs to take the parseOptions into account
            var cacheKey = sourcePath + string.Join(",", parseOptions.PreprocessorSymbolNames) + parseOptions.LanguageVersion;

            return _cache.Get<SyntaxTree>(cacheKey, ctx =>
            {
                ctx.Monitor(new FileWriteTimeCacheDependency(sourcePath));
                using (var stream = File.OpenRead(sourcePath))
                {
                    var sourceText = SourceText.From(stream, encoding: Encoding.UTF8);

                    return CSharpSyntaxTree.ParseText(sourceText, options: parseOptions, path: sourcePath);
                }
            });
        }

        private MetadataReference ConvertMetadataReference(IMetadataReference metadataReference)
        {
            var roslynReference = metadataReference as IRoslynMetadataReference;

            if (roslynReference != null)
            {
                return roslynReference.MetadataReference;
            }

            var embeddedReference = metadataReference as IMetadataEmbeddedReference;

            if (embeddedReference != null)
            {
                return MetadataReference.CreateFromImage(embeddedReference.Contents);
            }

            var fileMetadataReference = metadataReference as IMetadataFileReference;

            if (fileMetadataReference != null)
            {
                return GetMetadataReference(fileMetadataReference.Path);
            }

            var projectReference = metadataReference as IMetadataProjectReference;
            if (projectReference != null)
            {
                using (var ms = new MemoryStream())
                {
                    projectReference.EmitReferenceAssembly(ms);

                    return MetadataReference.CreateFromImage(ms.ToArray());
                }
            }

            throw new NotSupportedException();
        }

        private MetadataReference GetMetadataReference(string path)
        {
            var metadata = _cache.Get<AssemblyMetadata>(path, ctx =>
            {
                ctx.Monitor(new FileWriteTimeCacheDependency(path));

                using (var stream = File.OpenRead(path))
                {
                    var moduleMetadata = ModuleMetadata.CreateFromStream(stream, PEStreamOptions.PrefetchMetadata);
                    return AssemblyMetadata.Create(moduleMetadata);
                }
            });

            return metadata.GetReference();
        }

        private class CompilationModules : IDisposable
        {
            public IAssemblyLoadContext LoadContext { get; set; }

            public List<ICompileModule> Modules { get; set; }

            public void Dispose()
            {
                LoadContext.Dispose();
            }
        }
    }
}<|MERGE_RESOLUTION|>--- conflicted
+++ resolved
@@ -229,7 +229,7 @@
             const string assemblyFileVersionName = "System.Reflection.AssemblyFileVersionAttribute";
             const string assemblyVersionName = "System.Reflection.AssemblyVersionAttribute";
             const string assemblyInformationalVersion = "System.Reflection.AssemblyInformationalVersionAttribute";
-            
+
             var assemblyAttributes = compilation.Assembly.GetAttributes();
 
             var foundAssemblyFileVersion = false;
@@ -262,7 +262,7 @@
 
             if (!foundAssemblyVersion)
             {
-                versionAttributes.AppendLine($"[assembly:{assemblyVersionName}(\"{project.Version.Version}\")]");
+                versionAttributes.AppendLine($"[assembly:{assemblyVersionName}(\"{RemovePrereleaseTag(project.Version)}\")]");
             }
 
             if (!foundAssemblyInformationalVersion)
@@ -274,12 +274,7 @@
             {
                 compilation = compilation.AddSyntaxTrees(new[]
                 {
-<<<<<<< HEAD
-                    CSharpSyntaxTree.ParseText("[assembly: System.Reflection.AssemblyVersion(\"" + RemovePrereleaseTag(project.Version) + "\")]", parseOptions),
-                    CSharpSyntaxTree.ParseText("[assembly: System.Reflection.AssemblyInformationalVersion(\"" + project.Version + "\")]", parseOptions)
-=======
                     CSharpSyntaxTree.ParseText(versionAttributes.ToString(), parseOptions)
->>>>>>> fc65be28
                 });
             }
 
